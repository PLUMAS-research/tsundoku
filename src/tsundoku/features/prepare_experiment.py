--- conflicted
+++ resolved
@@ -1,1548 +1,769 @@
-<<<<<<< HEAD
-# -*- coding: utf-8 -*-
-import copy
-import logging
-import os
-import sys
-from glob import glob
-from multiprocessing.pool import ThreadPool
-from pathlib import Path
-
-import click
-import dask
-import dask.dataframe as dd
-import graph_tool
-import graph_tool.topology
-import numpy as np
-import pandas as pd
-import toml
-from aves.models.network import Network
-from dotenv import find_dotenv, load_dotenv
-from scipy.sparse import dok_matrix, save_npz
-
-from tsundoku.features.helpers import build_elem_to_id, filter_vocabulary
-from tsundoku.features.dtm import build_vocabulary, tokens_to_document_term_matrix
-from tsundoku.features.tweets import TWEET_DTYPES
-from tsundoku.features.urls import DISCARD_URLS, get_domain
-from tsundoku.helpers import read_toml, write_json
-
-
-@click.command()
-@click.option("--experiment", type=str, default="full")
-@click.option("--overwrite", type=bool, default=False)
-def main(experiment, overwrite):
-    """Runs data processing scripts to turn raw data from (../raw) into
-    cleaned data ready to be analyzed (saved in ../processed).
-    """
-
-    experiment_name = experiment
-    logger = logging.getLogger(__name__)
-    logger.info("making final data set from raw data")
-
-    config = read_toml(Path(os.environ["TSUNDOKU_PROJECT_PATH"]) / "config.toml")[
-        "project"
-    ]
-    logger.info(str(config))
-    dask.config.set(pool=ThreadPool(int(config.get("n_jobs", 2))))
-
-    source_path = Path(config["path"]["data"]) / "raw" / "json"
-    experiment_file = Path(config["path"]["config"]) / "experiments.toml"
-
-    if not source_path.exists():
-        raise FileNotFoundError(source_path)
-
-    if not experiment_file.exists():
-        raise FileNotFoundError(experiment_file)
-
-    with open(experiment_file) as f:
-        experiment_config = toml.load(f)
-        logging.info(f"{experiment_config}")
-
-    experimental_settings = experiment_config["experiments"][experiment_name]
-    logging.info(f"Experimental settings: {experimental_settings}")
-
-    source_folders = sorted(
-        glob(str(source_path / experimental_settings.get("folder_pattern", "*")))
-    )
-    logging.info(
-        f"{len(source_folders)} folders with data. {source_folders[0]} up to {source_folders[-1]}"
-    )
-
-    key_folders = map(os.path.basename, source_folders)
-
-    if experimental_settings.get("folder_start", None) is not None:
-        key_folders = filter(
-            lambda x: x >= experimental_settings.get("folder_start"), key_folders
-        )
-
-    if experimental_settings.get("folder_end", None) is not None:
-        key_folders = filter(
-            lambda x: x <= experimental_settings.get("folder_end"), key_folders
-        )
-
-    key_folders = list(key_folders)
-    logging.info(f"{key_folders}")
-
-    # let's go
-
-    data_base = Path(config["path"]["data"]) / "interim"
-    processed_path = (
-        Path(config["path"]["data"]) / "processed" / experimental_settings.get("key")
-    )
-
-    if not processed_path.exists():
-        processed_path.mkdir(parents=True)
-        logging.info(f"{processed_path} created")
-    else:
-        logging.info(f"{processed_path} exists")
-
-    data_paths = [data_base / key for key in key_folders]
-
-    elem_type = "user"
-    key_column = "user.id"
-
-    # let's rock
-
-    # the full user network
-    # user interactions
-    for int_name, int_column in (
-        ("reply", "in_reply_to_user_id"),
-        ("quote", "quote.user.id"),
-        ("retweet", "rt.user.id"),
-    ):
-        try:
-            interaction_dd = dd_from_paths(
-                [d / f"{int_name}_edgelist.json.gz" for d in data_paths])
-        except:
-            df = pd.DataFrame(columns=["user.id", int_column,"frequency"])
-            interaction_dd = dd.from_pandas(df, npartitions = 0)
-        
-        group_user_interactions(
-            interaction_dd,
-            key_column,
-            int_column,
-            int_name,
-            processed_path,
-            overwrite=overwrite,
-        )
-
-    # users
-    count_user_tweets(data_paths, processed_path, overwrite=overwrite)
-    group_users(
-        data_paths,
-        processed_path,
-        discussion_only=bool(experimental_settings.get("discussion_only")),
-        directed=bool(experimental_settings.get("discussion_directed", False)),
-        overwrite=overwrite,
-    )
-
-    # matrices
-    stopwords_file = Path(config["path"]["config"]) / "stopwords.txt"
-
-    if not stopwords_file.exists():
-        stopwords_file = None
-
-    min_freq = experiment_config["thresholds"].get("name_tokens", 50)
-    # we read this again to catch changes in biographies and so on
-    users_dd = dd_from_paths([d / "unique_users.json.gz" for d in data_paths])
-    # this file exists from group_users
-    elem_to_id = (
-        pd.read_json(processed_path / "user.elem_ids.json.gz", lines=True)
-        .set_index("user.id")["row_id"]
-        .to_dict()
-    )
-    build_vocabulary_and_matrix(
-        users_dd,
-        processed_path,
-        elem_type,
-        key_column,
-        "user.name_tokens",
-        elem_to_id,
-        min_freq=min_freq,
-        stopwords_file=stopwords_file,
-        overwrite=overwrite,
-    )
-
-    min_freq = experiment_config["thresholds"].get("description_tokens", 50)
-    build_vocabulary_and_matrix(
-        users_dd,
-        processed_path,
-        elem_type,
-        key_column,
-        "user.description_tokens",
-        elem_to_id,
-        min_freq=min_freq,
-        stopwords_file=stopwords_file,
-        overwrite=overwrite,
-    )
-
-    # user-tweet matrix
-    terms_dd = dd_from_paths([d / "tweet_vocabulary.json.gz" for d in data_paths])
-    min_freq = experiment_config["thresholds"].get("tweet_tokens", 50)
-    build_user_tweets_term_matrix(
-        terms_dd,
-        processed_path,
-        elem_to_id,
-        min_freq=min_freq,
-        stopwords_file=stopwords_file,
-        overwrite=overwrite,
-    )
-
-    # user networks
-    for int_name, int_column in (
-        ("reply", "in_reply_to_user_id"),
-        ("quote", "quote.user.id"),
-        ("retweet", "rt.user.id"),
-    ):
-        # interaction_dd = dd_from_paths([d / f'{int_name}_edgelist.json.gz' for d in data_paths])
-        # group_user_interactions(interaction_dd, key_column, int_column, int_name, processed_path)
-        build_network(
-            int_name, int_column, elem_to_id, processed_path, overwrite=overwrite
-        )
-
-    # user tweet urls
-    urls_dd = dd_from_paths([d / "user_urls.json.gz" for d in data_paths])
-    min_freq = experiment_config["thresholds"].get("tweet_domains", 50)
-    group_user_urls(
-        urls_dd, elem_to_id, processed_path, min_freq=50, overwrite=overwrite
-    )
-
-    # user profile domains
-    min_freq = experiment_config["thresholds"].get("profile_domains", 10)
-    min_freq_tld = experiment_config["thresholds"].get("profile_tlds", 50)
-    group_profile_domains(
-        users_dd,
-        elem_to_id,
-        processed_path,
-        min_freq=min_freq,
-        min_freq_tld=min_freq_tld,
-        overwrite=overwrite,
-    )
-
-
-def dd_from_paths(paths, min_size=100):
-    valid_paths = list(
-        filter(lambda x: os.path.exists(x) and os.stat(x).st_size >= min_size, paths)
-    )
-    return dd.read_json(valid_paths)
-
-
-def count_user_tweets(data_paths, destination_path, overwrite=False):
-    count_target = destination_path / "user.total_tweets.json.gz"
-
-    if not overwrite and count_target.exists():
-        logging.info("total tweet counts were computed! skipping.")
-        return
-
-    tweet_dd = (
-        dd_from_paths([d / "tweets_per_user.json.gz" for d in data_paths])
-        .groupby("user.id")["0"]
-        .sum()
-        .compute()
-        .rename("user.dataset_tweets")
-        .sort_values()
-    )
-
-    print(tweet_dd.describe())
-
-    tweet_dd.reset_index().to_json(
-        count_target, compression="gzip", orient="records", lines=True
-    )
-    logging.info(f"user tweet counts -> {count_target}")
-
-
-def group_users(
-    data_paths, processed_path, discussion_only=True, directed=False, overwrite=False
-):
-    target_file = processed_path / "user.unique.json.gz"
-    elem_ids_target = processed_path / "user.elem_ids.json.gz"
-
-    if not overwrite and (target_file.exists() and elem_ids_target.exists()):
-        logging.info("users were already grouped! skipping.")
-        return
-
-    users = (
-        dd_from_paths([d / "unique_users.json.gz" for d in data_paths])
-        .compute()
-        .drop_duplicates(subset="user.id", keep="last")
-    )
-
-    if discussion_only:
-        logging.info(f"total #users before filtering by discussion: {len(users)}")
-        nodes_in_largest = find_nodes_in_discussion(processed_path, directed=directed)
-        users = users[users["user.id"].isin(nodes_in_largest.index)]
-
-    logging.info(f"total #users: {len(users)}")
-
-    tweet_count = pd.read_json(
-        processed_path / "user.total_tweets.json.gz", lines=True
-    ).set_index("user.id")
-
-    users = users.join(tweet_count, on="user.id", how="inner").sort_values(
-        "user.dataset_tweets", ascending=False
-    )
-    logging.info(f"total #users after joining with tweet count: {len(users)}")
-
-    users.to_json(target_file, compression="gzip", orient="records", lines=True)
-    logging.info(f"#{len(users)} users -> {target_file}")
-
-    (
-        users[["user.id"]]
-        .assign(row_id=lambda x: range(len(x)))
-        .to_json(elem_ids_target, compression="gzip", orient="records", lines=True)
-    )
-
-    logging.info(f"user row ids -> {elem_ids_target}")
-
-
-def build_vocabulary_and_matrix(
-    dask_df,
-    destination_path,
-    elem_type,
-    key_column,
-    token_column,
-    elem_to_id,
-    to_lower=True,
-    min_freq=50,
-    remove_punctuation=True,
-    stopwords_file=None,
-    overwrite=False,
-):
-    vocabulary_target = destination_path / "{}.{}.all.json.gz".format(
-        elem_type, token_column.replace(elem_type + ".", "")
-    )
-    relevant_vocabulary_target = destination_path / "{}.{}.relevant.json.gz".format(
-        elem_type, token_column.replace(elem_type + ".", "")
-    )
-    token_matrix_target = destination_path / "{}.{}.matrix.npz".format(
-        elem_type, token_column.replace(elem_type + ".", "")
-    )
-    relevant_vocabulary = None
-
-    if not overwrite and (
-        vocabulary_target.exists() and relevant_vocabulary_target.exists()
-    ):
-        logging.info("vocabulary was computed! skipping.")
-        # relevant_vocabulary = pd.read_json(relevant_vocabulary_target, lines=True)
-    else:
-        vocabulary = build_vocabulary(dask_df, token_column, to_lower=to_lower)
-        vocabulary.reset_index().to_json(
-            vocabulary_target, compression="gzip", orient="records", lines=True
-        )
-        logging.info(f"{elem_type}.{token_column} vocabulary -> {vocabulary_target}")
-
-        relevant_vocabulary = filter_vocabulary(
-            vocabulary,
-            min_freq=min_freq,
-            stopwords_file=stopwords_file,
-            remove_punctuation=remove_punctuation,
-        )
-
-        logging.info(
-            f"{elem_type}.{token_column} relevant vocabulary -> {relevant_vocabulary_target}"
-        )
-        relevant_vocabulary.reset_index().to_json(
-            relevant_vocabulary_target, compression="gzip", orient="records", lines=True
-        )
-
-    if not overwrite and token_matrix_target.exists():
-        logging.info(f"{elem_type}.{token_column} matrix exists! skipping.")
-    else:
-        if relevant_vocabulary is None:
-            relevant_vocabulary = pd.read_json(
-                relevant_vocabulary_target, lines=True
-            ).set_index("token")
-        token_to_id = relevant_vocabulary["token_id"].to_dict()
-        token_matrices = dask_df.map_partitions(
-            lambda df: tokens_to_document_term_matrix(
-                df, key_column, token_column, token_to_id, id_to_row=elem_to_id
-            ),
-            meta=(
-                "matrix",
-                np.dtype("O"),
-            ),
-        )
-        token_matrix = token_matrices.compute().sum()
-        save_npz(token_matrix_target, token_matrix)
-        logging.info(f"{elem_type}.{token_column} matrix -> {token_matrix_target}")
-
-
-def build_user_tweets_term_matrix(
-    term_frequencies,
-    destination_path,
-    elem_to_id,
-    min_freq=50,
-    stopwords_file=None,
-    overwrite=False,
-):
-    full_vocabulary_target = destination_path / "user.tweet_vocabulary.all.json.gz"
-    relevant_full_vocabulary_target = (
-        destination_path / "user.tweet_vocabulary.relevant.json.gz"
-    )
-    tweet_matrix_target = destination_path / "user.tweets.matrix.npz"
-
-    relevant_full_vocabulary = None
-
-    if not overwrite and (
-        full_vocabulary_target.exists() and relevant_full_vocabulary_target.exists()
-    ):
-        logging.info("vocabulary was computed! skipping.")
-    else:
-        full_vocabulary = term_frequencies.groupby("token")["frequency"].sum().compute()
-        full_vocabulary.reset_index().to_json(
-            full_vocabulary_target, compression="gzip", orient="records", lines=True
-        )
-        logging.info(f"user.tweet_tokens vocabulary -> {full_vocabulary_target}")
-
-        relevant_full_vocabulary = filter_vocabulary(
-            full_vocabulary.reset_index(),
-            min_freq=min_freq,
-            stopwords_file=stopwords_file,
-            remove_punctuation=True,
-        )
-        relevant_full_vocabulary.reset_index().to_json(
-            relevant_full_vocabulary_target,
-            compression="gzip",
-            orient="records",
-            lines=True,
-        )
-        logging.info(
-            f"user.tweet_tokens relevant vocabulary -> {relevant_full_vocabulary_target}"
-        )
-
-    if not overwrite and tweet_matrix_target.exists():
-        logging.info(f"user.tweet_tokens matrix exists! skipping.")
-    else:
-        if relevant_full_vocabulary is None:
-            relevant_full_vocabulary = pd.read_json(
-                relevant_full_vocabulary_target, lines=True
-            ).set_index("token")
-
-        # print(elem_to_id)
-        user_tweet_frequency = (
-            term_frequencies.pipe(
-                lambda x: x[
-                    (x["user.id"].isin(elem_to_id.keys()))
-                    & (x["token"].isin(relevant_full_vocabulary.index))
-                ]
-            )
-            .groupby(["user.id", "token"])
-            .sum()
-            .compute()
-        )
-
-        logging.info(f"user_tweet_frequency: {user_tweet_frequency.shape}")
-
-        tweet_token_to_id = relevant_full_vocabulary["token_id"].to_dict()
-        # print(tweet_token_to_id)
-
-        dtm = dok_matrix(
-            (max(elem_to_id.values()) + 1, max(tweet_token_to_id.values()) + 1),
-            dtype=int,
-        )
-
-        for row in user_tweet_frequency.itertuples():
-            if not row.Index[0] in elem_to_id:
-                continue
-            row_id = elem_to_id[row.Index[0]]
-            column_id = tweet_token_to_id[row.Index[1]]
-            dtm[row_id, column_id] = getattr(row, "frequency")
-
-        dtm = dtm.tocsr()
-        logging.info(f"user.tweet_tokens matrix: {repr(dtm)}")
-
-        save_npz(tweet_matrix_target, dtm)
-        logging.info(f"user.tweet_tokens matrix -> {tweet_matrix_target}")
-
-
-def find_nodes_in_discussion(processed_path, directed=False, overwrite=False):
-    layers = pd.DataFrame(columns=["source.id", "target.id"])
-
-    for layer_name, layer_column in (
-        ("retweet", "rt.user.id"),
-        ("quote", "quote.user.id"),
-        ("reply", "in_reply_to_user_id"),
-    ):
-    
-        layer = pd.read_json(
-            processed_path / f"user.{layer_name}_edges.all.json.gz", lines=True
-        )
-        if (layer.empty): layer = pd.DataFrame(columns=["user.id", layer_column,"frequency"])
-        layer.columns = ["source.id", "target.id", layer_name]
-        layers = layers.merge(layer, how="outer").fillna(0)
-        logging.info(f"full network layer {layer_name}: {layers.shape}")
-
-    for layer_name in ["retweet", "reply", "quote"]:
-        layers[layer_name] = layers[layer_name].astype(int)
-
-    layers["weight"] = layers[["retweet", "reply", "quote"]].sum(axis=1)
-
-    unique_user_ids = set(layers["source.id"].unique()) | set(
-        layers["target.id"].unique()
-    )
-    id_to_node = dict(zip(unique_user_ids, range(len(unique_user_ids))))
-
-    layers["source.node"] = layers["source.id"].map(id_to_node)
-    layers["target.node"] = layers["target.id"].map(id_to_node)
-
-    network = Network.from_edgelist(
-        layers,
-        source="source.node",
-        target="target.node",
-        weight="weight",
-        directed=False,
-    )
-    layer_graph = network.graph
-
-    logging.info(
-        f"full network #vertices: {layer_graph.num_vertices()}, #edges: {layer_graph.num_edges()}"
-    )
-    layer_components, component_histogram = graph_tool.topology.label_components(
-        layer_graph, directed=False
-    )
-    component_histogram = pd.Series(
-        component_histogram, name="component_sizes"
-    ).to_frame()
-    component_histogram.to_csv(
-        processed_path / "discussion.component_histogram.csv.gz", compression="gzip"
-    )
-
-    node_components = pd.Series(
-        layer_components.a, name="component_id", index=unique_user_ids
-    ).to_frame()
-    node_components.index.name = "user.id"
-    largest_id = np.argmax(component_histogram)
-    nodes_in_largest = node_components[node_components["component_id"] == largest_id]
-    logging.info(f"#nodes in largest component: #{nodes_in_largest.shape[0]}")
-    return nodes_in_largest
-
-
-def build_network(
-    name,
-    target_column,
-    elem_to_id,
-    destination_path,
-    source_column="user.id",
-    overwrite=False,
-):
-    edges_path = destination_path / f"user.{name}_edges.all.json.gz"
-    id_to_node_path = destination_path / f"network.{name}.target_ids.json.gz"
-    adjacency_matrix_path = destination_path / f"network.{name}.matrix.npz"
-
-    if not overwrite and (id_to_node_path.exists() and adjacency_matrix_path.exists()):
-        logging.info(f"{name} adjacency matrix exists! skipping.")
-        return
-
-    edges = pd.read_json(edges_path, lines=True).pipe(
-        lambda x: x[x[source_column].isin(elem_to_id.keys())]
-    )
-
-    unique_user_ids = set(edges[source_column].unique()) | set(
-        edges[target_column].unique()
-    )
-    id_to_node = copy.deepcopy(elem_to_id)
-
-    non_dataset_users = list(filter(lambda x: not x in id_to_node, unique_user_ids))
-
-    id_to_node.update(
-        dict(
-            zip(
-                non_dataset_users,
-                range(len(id_to_node), len(id_to_node) + len(non_dataset_users)),
-            )
-        )
-    )
-
-    (
-        pd.Series(id_to_node)
-        .rename("node_id")
-        .reset_index()
-        .to_json(id_to_node_path, orient="records", lines=True)
-    )
-
-    edges["source"] = edges[source_column].map(id_to_node)
-    edges["target"] = edges[target_column].map(id_to_node)
-
-    # users that are not in the network: an empty row. we need it, but we don't need empty columns
-    sparse_adjacency_matrix = dok_matrix(
-        (len(elem_to_id), len(id_to_node)), dtype=int
-    )
-
-    for row in edges.itertuples():
-        sparse_adjacency_matrix[
-            getattr(row, "source"), getattr(row, "target")
-        ] = getattr(row, "frequency")
-
-    sparse_adjacency_matrix = sparse_adjacency_matrix.tocsr()
-    save_npz(adjacency_matrix_path, sparse_adjacency_matrix)
-    logging.info(
-        f"{name} adjacency matrix ({repr(sparse_adjacency_matrix)}) -> {adjacency_matrix_path}"
-    )
-
-
-def group_user_interactions(
-    interaction_dd,
-    source_column,
-    target_column,
-    interaction_name,
-    destination_path,
-    overwrite=False,
-):
-    interactions_target = (
-        destination_path / f"user.{interaction_name}_edges.all.json.gz"
-    )
-
-    if not overwrite and interactions_target.exists():
-        logging.info(f"user.{interaction_name} exists! skipping.")
-    else:
-        interactions = (
-            interaction_dd.groupby([source_column, target_column]).sum().compute()
-        )
-
-        interactions.reset_index().to_json(
-            interactions_target, orient="records", lines=True, compression="gzip"
-        )
-        logging.info(
-            f"user.{interaction_name} (#{len(interactions)}) -> {interactions_target}"
-        )
-
-
-def group_user_urls(
-    urls_dd, elem_to_id, destination_path, min_freq=50, overwrite=False
-):
-    url_frequency_target = destination_path / "user.domains.all.json.gz"
-    url_frequency_relevant_target = destination_path / "user.domains.relevant.json.gz"
-    url_matrix_target = destination_path / "user.domains.matrix.npz"
-    url_frequency_target = destination_path / "user.domains.all.json.gz"
-    url_matrix_target = destination_path / "user.domains.matrix.npz"
-
-    if not overwrite and url_matrix_target.exists():
-        logging.info(f"user.domains matrix exists! skipping.")
-        return
-
-    urls = urls_dd.groupby(["user.id", "domain"]).sum().compute().reset_index()
-
-    url_frequency = (
-        urls.groupby("domain")["frequency"].sum().sort_values(ascending=False)
-    )
-    url_frequency.reset_index().to_json(
-        url_frequency_target, compression="gzip", orient="records", lines=True
-    )
-
-    url_frequency_relevant = (
-        url_frequency[url_frequency >= min_freq]
-        .to_frame()
-        .assign(token_id=lambda x: range(len(x)))
-    )
-    url_frequency_relevant.reset_index().to_json(
-        url_frequency_relevant_target, compression="gzip", orient="records", lines=True
-    )
-    logging.info(
-        f"user.domains relevant vocabulary ({len(url_frequency_relevant)}) -> {url_frequency_relevant_target}"
-    )
-
-    urls_relevant = urls[urls["domain"].isin(url_frequency_relevant.index)].set_index(
-        ["user.id", "domain"]
-    )
-
-    url_to_id = url_frequency_relevant["token_id"].to_dict()
-
-    dtm = dok_matrix(
-        (max(elem_to_id.values()) + 1, max(url_to_id.values()) + 1), dtype=int
-    )
-
-    for row in urls_relevant.itertuples():
-        if not row.Index[0] in elem_to_id:
-            continue
-        row_id = elem_to_id[row.Index[0]]
-        column_id = url_to_id[row.Index[1]]
-        dtm[row_id, column_id] = getattr(row, "frequency")
-
-    dtm = dtm.tocsr()
-    save_npz(url_matrix_target, dtm)
-    logging.info(f"user.domains matrix ({repr(dtm)}) -> {url_matrix_target}")
-
-
-def group_profile_domains(
-    users_dd,
-    elem_to_id,
-    destination_path,
-    min_freq=10,
-    min_freq_tld=50,
-    overwrite=False,
-):
-    profile_domains_target = destination_path / "user.profile_domains.relevant.json.gz"
-    user_main_domain_matrix_target = (
-        destination_path / "user.profile_domains.matrix.npz"
-    )
-    profile_tlds_target = destination_path / "user.profile_tlds.relevant.json.gz"
-    user_tld_matrix_target = destination_path / "user.profile_tlds.matrix.npz"
-
-    if not overwrite and (
-        user_main_domain_matrix_target.exists() and user_tld_matrix_target.exists()
-    ):
-        logging.info(f"user.profile_domains exist! skipping.")
-        return
-
-    profile_urls = (
-        users_dd[["user.id", "user.url"]]
-        .compute()
-        .dropna()
-        .pipe(lambda x: x[x["user.url"].str.len() > 0].copy())
-    )
-    
-    profile_urls["user.profile_domain"] = profile_urls["user.url"].map(get_domain)
-    profile_urls["user.main_domain"] = (
-        profile_urls["user.profile_domain"].str.split(".").str.slice(-2).str.join(".")
-    )
-    profile_urls["user.tld"] = (
-        profile_urls["user.main_domain"].str.split(".").str.slice(-1).str.join("")
-    )
-
-    profile_domains = (
-        profile_urls.groupby("user.main_domain").size().rename("frequency")
-    )
-
-    
-    logging.info(f"profile_domains 5: {str(profile_domains)}")
-    min_freq = 2
-    profile_domains = (
-        profile_domains[profile_domains >= min_freq]
-        .sort_values(ascending=False)
-        .to_frame()
-        .assign(token_id=lambda x: range(len(x)))
-    )
-    
-    logging.info(f"profile_domains 6: {str(profile_domains)}")
-
-
-    profile_domains.reset_index().to_json(
-        profile_domains_target, compression="gzip", orient="records", lines=True
-    )
-    logging.info(f"user.profile_domains -> {profile_domains_target}")
-
-    domain_to_id = dict(zip(profile_domains.index, range(len(profile_domains))))
-
-
-    logging.info(f"user_main_domain_matrix CALL: {str(elem_to_id.values())} - {str(domain_to_id.values())}")
-    user_main_domain_matrix = dok_matrix(
-        (max(elem_to_id.values()) + 1, max(domain_to_id.values()) + 1), dtype=int
-    )
-
-    for row in profile_urls.set_index(["user.id", "user.main_domain"]).itertuples():
-        try:
-            row_id = elem_to_id[row.Index[0]]
-            column_id = domain_to_id[row.Index[1]]
-        except KeyError:
-            continue
-        user_main_domain_matrix[row_id, column_id] = 1
-
-    user_main_domain_matrix = user_main_domain_matrix.tocsr()
-
-    save_npz(user_main_domain_matrix_target, user_main_domain_matrix)
-    logging.info(
-        f"user.main_domain matrix ({repr(user_main_domain_matrix)}) -> {user_main_domain_matrix_target}"
-    )
-
-    profile_tlds = profile_urls.groupby("user.tld").size().rename("frequency")
-    profile_tlds = (
-        profile_tlds[profile_tlds >= min_freq_tld]
-        .sort_values(ascending=False)
-        .to_frame()
-        .assign(token_id=lambda x: range(len(x)))
-    )
-
-    profile_tlds.reset_index().to_json(
-        profile_tlds_target, compression="gzip", orient="records", lines=True
-    )
-    logging.info(f"user.profile_tlds -> {profile_tlds_target}")
-
-    tld_to_id = dict(zip(profile_tlds.index, range(len(profile_tlds))))
-
-    user_tld_matrix = dok_matrix(
-        (max(elem_to_id.values()) + 1, max(tld_to_id.values()) + 1), dtype=int
-    )
-
-    for row in profile_urls.set_index(["user.id", "user.tld"]).itertuples():
-        try:
-            row_id = elem_to_id[row.Index[0]]
-            column_id = tld_to_id[row.Index[1]]
-        except KeyError:
-            continue
-        user_tld_matrix[row_id, column_id] = 1
-
-    user_tld_matrix = user_tld_matrix.tocsr()
-
-    save_npz(user_tld_matrix_target, user_tld_matrix)
-    logging.info(
-        f"user.tld_domain matrix ({repr(user_tld_matrix)}) -> {user_tld_matrix_target}"
-    )
-
-
-if __name__ == "__main__":
-    log_fmt = "%(asctime)s - %(name)s - %(levelname)s - %(message)s"
-    logging.basicConfig(level=logging.INFO, format=log_fmt)
-
-    # not used in this stub but often useful for finding various files
-    project_dir = Path(__file__).resolve().parents[2]
-
-    # find .env automagically by walking up directories until it's found, then
-    # load up the .env entries as environment variables
-    load_dotenv(find_dotenv())
-
-    main()
-=======
-# -*- coding: utf-8 -*-
-import copy
-import logging
-import os
-from glob import glob
-from multiprocessing.pool import ThreadPool
-from pathlib import Path
-
-import matplotlib; matplotlib.use('agg');
-import click
-import dask
-import dask.dataframe as dd
-#import graph_tool
-#import graph_tool.topology
-import numpy as np
-import pandas as pd
-import toml
-from aves.models.network import Network
-from dotenv import find_dotenv, load_dotenv
-from scipy.sparse import dok_matrix, save_npz
-
-from tsundoku.features.helpers import filter_vocabulary
-from tsundoku.features.dtm import build_vocabulary, tokens_to_document_term_matrix
-from tsundoku.features.urls import get_domain
-from tsundoku.helpers import read_toml
-
-
-@click.command()
-@click.option("--experiment", type=str, default="full")
-@click.option("--overwrite", type=bool, default=False)
-def main(experiment, overwrite):
-    """Runs data processing scripts to turn raw data from (../raw) into
-    cleaned data ready to be analyzed (saved in ../processed).
-    """
-
-    experiment_name = experiment
-    logger = logging.getLogger(__name__)
-    logger.info("making final data set from raw data")
-
-    config = read_toml(Path(os.environ["TSUNDOKU_PROJECT_PATH"]) / "config.toml")[
-        "project"
-    ]
-    logger.info(str(config))
-    dask.config.set(pool=ThreadPool(int(config.get("n_jobs", 2))))
-
-    source_path = Path(config["path"]["data"]) / "raw" / "json"
-    experiment_file = Path(config["path"]["config"]) / "experiments.toml"
-
-    if not source_path.exists():
-        raise FileNotFoundError(source_path)
-
-    if not experiment_file.exists():
-        raise FileNotFoundError(experiment_file)
-
-    with open(experiment_file) as f:
-        experiment_config = toml.load(f)
-        logging.info(f"{experiment_config}")
-
-    experimental_settings = experiment_config["experiments"][experiment_name]
-    logging.info(f"Experimental settings: {experimental_settings}")
-
-    source_folders = sorted(
-        glob(str(source_path / experimental_settings.get("folder_pattern", "*")))
-    )
-    logging.info(
-        f"{len(source_folders)} folders with data. {source_folders[0]} up to {source_folders[-1]}"
-    )
-
-    key_folders = map(os.path.basename, source_folders)
-
-    if experimental_settings.get("folder_start", None) is not None:
-        key_folders = filter(
-            lambda x: x >= experimental_settings.get("folder_start"), key_folders
-        )
-
-    if experimental_settings.get("folder_end", None) is not None:
-        key_folders = filter(
-            lambda x: x <= experimental_settings.get("folder_end"), key_folders
-        )
-
-    key_folders = list(key_folders)
-
-    if not key_folders:
-        logging.info('There are no folders with experiment data. Check folder_start and folder_end settings.')
-        return -1
-
-    logging.info(f"Key Folders: {key_folders}")
-
-    # let's go
-
-    data_base = Path(config["path"]["data"]) / "interim"
-    processed_path = (
-        Path(config["path"]["data"]) / "processed" / experimental_settings.get("key")
-    )
-
-    if not processed_path.exists():
-        processed_path.mkdir(parents=True)
-        logging.info(f"{processed_path} created")
-    else:
-        logging.info(f"{processed_path} exists")
-
-    data_paths = [data_base / key for key in key_folders]
-
-    elem_type = "user"
-    key_column = "user.id"
-
-    # let's rock
-
-    # the full user network
-    # user interactions
-    for int_name, int_column in (
-        ("reply", "in_reply_to_user_id"),
-        ("quote", "quote.user.id"),
-        ("retweet", "rt.user.id"),
-    ):
-        interaction_dd = dd_from_paths(
-            [d / f"{int_name}_edgelist.json.gz" for d in data_paths]
-        )
-        group_user_interactions(
-            interaction_dd,
-            key_column,
-            int_column,
-            int_name,
-            processed_path,
-            overwrite=overwrite,
-        )
-
-    # users
-    count_user_tweets(data_paths, processed_path, overwrite=overwrite)
-    group_users(
-        data_paths,
-        processed_path,
-        discussion_only=bool(experimental_settings.get("discussion_only", False)),
-        directed=bool(experimental_settings.get("discussion_directed", False)),
-        overwrite=overwrite,
-    )
-
-    # matrices
-    stopwords_file = Path(config["path"]["config"]) / "stopwords.txt"
-
-    if not stopwords_file.exists():
-        stopwords_file = None
-
-    min_freq = experiment_config["thresholds"].get("name_tokens", 50)
-    # we read this again to catch changes in biographies and so on
-    users_dd = dd_from_paths([d / "unique_users.json.gz" for d in data_paths])
-    # this file exists from group_users
-    elem_to_id = (
-        pd.read_json(processed_path / "user.elem_ids.json.gz", lines=True)
-        .set_index("user.id")["row_id"]
-        .to_dict()
-    )
-
-    build_vocabulary_and_matrix(
-        users_dd,
-        processed_path,
-        elem_type,
-        key_column,
-        "user.name_tokens",
-        elem_to_id,
-        min_freq=min_freq,
-        stopwords_file=stopwords_file,
-        overwrite=overwrite,
-    )
-
-    min_freq = experiment_config["thresholds"].get("description_tokens", 50)
-    build_vocabulary_and_matrix(
-        users_dd,
-        processed_path,
-        elem_type,
-        key_column,
-        "user.description_tokens",
-        elem_to_id,
-        min_freq=min_freq,
-        stopwords_file=stopwords_file,
-        overwrite=overwrite,
-    )
-
-    # user-tweet matrix
-    terms_dd = dd_from_paths([d / "tweet_vocabulary.json.gz" for d in data_paths])
-    min_freq = experiment_config["thresholds"].get("tweet_tokens", 50)
-    build_user_tweets_term_matrix(
-        terms_dd,
-        processed_path,
-        elem_to_id,
-        min_freq=min_freq,
-        stopwords_file=stopwords_file,
-        overwrite=overwrite,
-    )
-
-    # user networks
-    for int_name, int_column in (
-        ("reply", "in_reply_to_user_id"),
-        ("quote", "quote.user.id"),
-        ("retweet", "rt.user.id"),
-    ):
-        # interaction_dd = dd_from_paths([d / f'{int_name}_edgelist.json.gz' for d in data_paths])
-        # group_user_interactions(interaction_dd, key_column, int_column, int_name, processed_path)
-        build_network(
-            int_name, int_column, elem_to_id, processed_path, overwrite=overwrite
-        )
-
-    # user tweet urls
-    urls_dd = dd_from_paths([d / "user_urls.json.gz" for d in data_paths])
-    min_freq = experiment_config["thresholds"].get("tweet_domains", 50)
-    group_user_urls(
-        urls_dd, elem_to_id, processed_path, min_freq=50, overwrite=overwrite
-    )
-
-    # user profile domains
-    min_freq = experiment_config["thresholds"].get("profile_domains", 10)
-    min_freq_tld = experiment_config["thresholds"].get("profile_tlds", 50)
-    group_profile_domains(
-        users_dd,
-        elem_to_id,
-        processed_path,
-        min_freq=min_freq,
-        min_freq_tld=min_freq_tld,
-        overwrite=overwrite,
-    )
-
-
-def dd_from_paths(paths, min_size=100):
-    valid_paths = list(
-        filter(lambda x: os.path.exists(x) and os.stat(x).st_size >= min_size, paths)
-    )
-    return dd.read_json(valid_paths)
-
-
-def count_user_tweets(data_paths, destination_path, overwrite=False):
-    count_target = destination_path / "user.total_tweets.json.gz"
-
-    if not overwrite and count_target.exists():
-        logging.info("total tweet counts were computed! skipping.")
-        return
-
-    tweet_dd = (
-        dd_from_paths([d / "tweets_per_user.json.gz" for d in data_paths])
-        .groupby("user.id")["0"]
-        .sum()
-        .compute()
-        .rename("user.dataset_tweets")
-        .sort_values()
-    )
-
-    print(tweet_dd.describe())
-
-    tweet_dd.reset_index().to_json(
-        count_target, compression="gzip", orient="records", lines=True
-    )
-    logging.info(f"user tweet counts -> {count_target}")
-
-
-def group_users(
-    data_paths, processed_path, discussion_only=True, directed=False, overwrite=False
-):
-    target_file = processed_path / "user.unique.json.gz"
-    elem_ids_target = processed_path / "user.elem_ids.json.gz"
-
-    if not overwrite and (target_file.exists() and elem_ids_target.exists()):
-        logging.info("users were already grouped! skipping.")
-        return
-
-    users = (
-        dd_from_paths([d / "unique_users.json.gz" for d in data_paths])
-        .compute()
-        .drop_duplicates(subset="user.id", keep="last")
-    )
-
-    if discussion_only:
-        logging.info(f"total #users before filtering by discussion: {len(users)}")
-        nodes_in_largest = find_nodes_in_discussion(processed_path, directed=directed)
-        users = users[users["user.id"].isin(nodes_in_largest)]
-
-    logging.info(f"total #users: {len(users)}")
-
-    tweet_count = pd.read_json(
-        processed_path / "user.total_tweets.json.gz", lines=True
-    ).set_index("user.id")
-
-    users = users.join(tweet_count, on="user.id", how="inner").sort_values(
-        "user.dataset_tweets", ascending=False
-    )
-    logging.info(f"total #users after joining with tweet count: {len(users)}")
-
-    users.to_json(target_file, compression="gzip", orient="records", lines=True)
-    logging.info(f"#{len(users)} users -> {target_file}")
-
-    (
-        users[["user.id"]]
-        .assign(row_id=lambda x: range(len(x)))
-        .to_json(elem_ids_target, compression="gzip", orient="records", lines=True)
-    )
-
-    logging.info(f"user row ids -> {elem_ids_target}")
-
-
-def build_vocabulary_and_matrix(
-    dask_df,
-    destination_path,
-    elem_type,
-    key_column,
-    token_column,
-    elem_to_id,
-    to_lower=True,
-    min_freq=50,
-    remove_punctuation=True,
-    stopwords_file=None,
-    overwrite=False,
-):
-    vocabulary_target = destination_path / "{}.{}.all.json.gz".format(
-        elem_type, token_column.replace(elem_type + ".", "")
-    )
-    relevant_vocabulary_target = destination_path / "{}.{}.relevant.json.gz".format(
-        elem_type, token_column.replace(elem_type + ".", "")
-    )
-    token_matrix_target = destination_path / "{}.{}.matrix.npz".format(
-        elem_type, token_column.replace(elem_type + ".", "")
-    )
-    relevant_vocabulary = None
-
-    if not overwrite and (
-        vocabulary_target.exists() and relevant_vocabulary_target.exists()
-    ):
-        logging.info("vocabulary was computed! skipping.")
-        # relevant_vocabulary = pd.read_json(relevant_vocabulary_target, lines=True)
-    else:
-        vocabulary = build_vocabulary(dask_df, token_column, to_lower=to_lower)
-        vocabulary.reset_index().to_json(
-            vocabulary_target, compression="gzip", orient="records", lines=True
-        )
-        logging.info(f"{elem_type}.{token_column} vocabulary -> {vocabulary_target}")
-
-        relevant_vocabulary = filter_vocabulary(
-            vocabulary,
-            min_freq=min_freq,
-            stopwords_file=stopwords_file,
-            remove_punctuation=remove_punctuation,
-        )
-
-        logging.info(
-            f"{elem_type}.{token_column} relevant vocabulary -> {relevant_vocabulary_target}"
-        )
-        relevant_vocabulary.reset_index().to_json(
-            relevant_vocabulary_target, compression="gzip", orient="records", lines=True
-        )
-
-    if not overwrite and token_matrix_target.exists():
-        logging.info(f"{elem_type}.{token_column} matrix exists! skipping.")
-    else:
-        if relevant_vocabulary is None:
-            relevant_vocabulary = pd.read_json(
-                relevant_vocabulary_target, lines=True
-            ).set_index("token")
-        token_to_id = relevant_vocabulary["token_id"].to_dict()
-        token_to_id = relevant_vocabulary["token_id"].to_dict()
-
-        token_matrices = dask_df.map_partitions(
-            lambda df: tokens_to_document_term_matrix(
-                df, key_column, token_column, token_to_id, id_to_row=elem_to_id
-            ),
-            meta=(
-                "matrix",
-                np.dtype("O"),
-            ),
-        )
-        token_matrix = token_matrices.compute().sum()
-        save_npz(token_matrix_target, token_matrix)
-        logging.info(f"{elem_type}.{token_column} matrix -> {token_matrix_target}")
-
-
-def build_user_tweets_term_matrix(
-    term_frequencies,
-    destination_path,
-    elem_to_id,
-    min_freq=50,
-    stopwords_file=None,
-    overwrite=False,
-):
-    full_vocabulary_target = destination_path / "user.tweet_vocabulary.all.json.gz"
-    relevant_full_vocabulary_target = (
-        destination_path / "user.tweet_vocabulary.relevant.json.gz"
-    )
-    tweet_matrix_target = destination_path / "user.tweets.matrix.npz"
-
-    relevant_full_vocabulary = None
-
-    if not overwrite and (
-        full_vocabulary_target.exists() and relevant_full_vocabulary_target.exists()
-    ):
-        logging.info("vocabulary was computed! skipping.")
-    else:
-        full_vocabulary = term_frequencies.groupby("token")["frequency"].sum().compute()
-        full_vocabulary.reset_index().to_json(
-            full_vocabulary_target, compression="gzip", orient="records", lines=True
-        )
-        logging.info(f"user.tweet_tokens vocabulary -> {full_vocabulary_target}")
-
-        relevant_full_vocabulary = filter_vocabulary(
-            full_vocabulary.reset_index(),
-            min_freq=min_freq,
-            stopwords_file=stopwords_file,
-            remove_punctuation=True,
-        )
-        relevant_full_vocabulary.reset_index().to_json(
-            relevant_full_vocabulary_target,
-            compression="gzip",
-            orient="records",
-            lines=True,
-        )
-        logging.info(
-            f"user.tweet_tokens relevant vocabulary -> {relevant_full_vocabulary_target}"
-        )
-
-    if not overwrite and tweet_matrix_target.exists():
-        logging.info(f"user.tweet_tokens matrix exists! skipping.")
-    else:
-        if relevant_full_vocabulary is None:
-            relevant_full_vocabulary = pd.read_json(
-                relevant_full_vocabulary_target, lines=True
-            ).set_index("token")
-
-        # print(elem_to_id)
-        user_tweet_frequency = (
-            term_frequencies.pipe(
-                lambda x: x[
-                    (x["user.id"].isin(elem_to_id.keys()))
-                    & (x["token"].isin(relevant_full_vocabulary.index))
-                ]
-            )
-            .groupby(["user.id", "token"])
-            .sum()
-            .compute()
-        )
-
-        logging.info(f"user_tweet_frequency: {user_tweet_frequency.shape}")
-
-        tweet_token_to_id = relevant_full_vocabulary["token_id"].to_dict()
-        # print(tweet_token_to_id)
-
-        dtm = dok_matrix(
-            (max(elem_to_id.values()) + 1, max(tweet_token_to_id.values()) + 1),
-            dtype=np.int64,
-        )
-
-        for row in user_tweet_frequency.itertuples():
-            if not row.Index[0] in elem_to_id:
-                continue
-            row_id = elem_to_id[row.Index[0]]
-            column_id = tweet_token_to_id[row.Index[1]]
-            dtm[row_id, column_id] = getattr(row, "frequency")
-
-        dtm = dtm.tocsr()
-        logging.info(f"user.tweet_tokens matrix: {repr(dtm)}")
-
-        save_npz(tweet_matrix_target, dtm)
-        logging.info(f"user.tweet_tokens matrix -> {tweet_matrix_target}")
-
-
-def find_nodes_in_discussion(processed_path, directed=False, overwrite=False):
-    layers = pd.DataFrame(columns=["source.id", "target.id"])
-
-    for layer_name in ["retweet", "reply", "quote"]:
-        layer = pd.read_json(
-            processed_path / f"user.{layer_name}_edges.all.json.gz", lines=True
-        )
-        layer.columns = ["source.id", "target.id", layer_name]
-        layers = layers.merge(layer, how="outer").fillna(0)
-        logging.info(f"full network layer {layer_name}: {layers.shape}")
-
-    for layer_name in ["retweet", "reply", "quote"]:
-        layers[layer_name] = layers[layer_name].astype(np.int)
-
-    layers["weight"] = layers[["retweet", "reply", "quote"]].sum(axis=1)
-
-    network = Network.from_edgelist(
-        layers,
-        source="source.id",
-        target="target.id",
-        weight="weight",
-        directed=True,
-    ).largest_connected_component(directed=directed)
-
-    nodes_in_largest = list(network.graph.vertex_properties["elem_id"])
-
-    return nodes_in_largest
-
-
-def build_network(
-    name,
-    target_column,
-    elem_to_id,
-    destination_path,
-    source_column="user.id",
-    overwrite=False,
-):
-    edges_path = destination_path / f"user.{name}_edges.all.json.gz"
-    id_to_node_path = destination_path / f"network.{name}.target_ids.json.gz"
-    adjacency_matrix_path = destination_path / f"network.{name}.matrix.npz"
-
-    if not overwrite and (id_to_node_path.exists() and adjacency_matrix_path.exists()):
-        logging.info(f"{name} adjacency matrix exists! skipping.")
-        return
-
-    edges = pd.read_json(edges_path, lines=True).pipe(
-        lambda x: x[x[source_column].isin(elem_to_id.keys())]
-    )
-
-    unique_user_ids = set(edges[source_column].unique()) | set(
-        edges[target_column].unique()
-    )
-    id_to_node = copy.deepcopy(elem_to_id)
-
-    non_dataset_users = list(filter(lambda x: not x in id_to_node, unique_user_ids))
-
-    id_to_node.update(
-        dict(
-            zip(
-                non_dataset_users,
-                range(len(id_to_node), len(id_to_node) + len(non_dataset_users)),
-            )
-        )
-    )
-
-    (
-        pd.Series(id_to_node)
-        .rename("node_id")
-        .reset_index()
-        .to_json(id_to_node_path, orient="records", lines=True)
-    )
-
-    edges["source"] = edges[source_column].map(id_to_node)
-    edges["target"] = edges[target_column].map(id_to_node)
-
-    # users that are not in the network: an empty row. we need it, but we don't need empty columns
-    sparse_adjacency_matrix = dok_matrix(
-        (len(elem_to_id), len(id_to_node)), dtype=np.int
-    )
-
-    for row in edges.itertuples():
-        sparse_adjacency_matrix[
-            getattr(row, "source"), getattr(row, "target")
-        ] = getattr(row, "frequency")
-
-    sparse_adjacency_matrix = sparse_adjacency_matrix.tocsr()
-    save_npz(adjacency_matrix_path, sparse_adjacency_matrix)
-    logging.info(
-        f"{name} adjacency matrix ({repr(sparse_adjacency_matrix)}) -> {adjacency_matrix_path}"
-    )
-
-
-def group_user_interactions(
-    interaction_dd,
-    source_column,
-    target_column,
-    interaction_name,
-    destination_path,
-    overwrite=False,
-):
-    interactions_target = (
-        destination_path / f"user.{interaction_name}_edges.all.json.gz"
-    )
-
-    if not overwrite and interactions_target.exists():
-        logging.info(f"user.{interaction_name} exists! skipping.")
-    else:
-        interactions = (
-            interaction_dd.groupby([source_column, target_column]).sum().compute()
-        )
-
-        interactions.reset_index().to_json(
-            interactions_target, orient="records", lines=True, compression="gzip"
-        )
-        logging.info(
-            f"user.{interaction_name} (#{len(interactions)}) -> {interactions_target}"
-        )
-
-
-def group_user_urls(
-    urls_dd, elem_to_id, destination_path, min_freq=50, overwrite=False
-):
-    url_frequency_target = destination_path / "user.domains.all.json.gz"
-    url_frequency_relevant_target = destination_path / "user.domains.relevant.json.gz"
-    url_matrix_target = destination_path / "user.domains.matrix.npz"
-    url_frequency_target = destination_path / "user.domains.all.json.gz"
-    url_matrix_target = destination_path / "user.domains.matrix.npz"
-
-    if not overwrite and url_matrix_target.exists():
-        logging.info(f"user.domains matrix exists! skipping.")
-        return
-
-    urls = urls_dd.groupby(["user.id", "domain"]).sum().compute().reset_index()
-
-    url_frequency = (
-        urls.groupby("domain")["frequency"].sum().sort_values(ascending=False)
-    )
-    url_frequency.reset_index().to_json(
-        url_frequency_target, compression="gzip", orient="records", lines=True
-    )
-
-    url_frequency_relevant = (
-        url_frequency[url_frequency >= min_freq]
-        .to_frame()
-        .assign(token_id=lambda x: range(len(x)))
-    )
-    url_frequency_relevant.reset_index().to_json(
-        url_frequency_relevant_target, compression="gzip", orient="records", lines=True
-    )
-    logging.info(
-        f"user.domains relevant vocabulary ({len(url_frequency_relevant)}) -> {url_frequency_relevant_target}"
-    )
-
-    urls_relevant = urls[urls["domain"].isin(url_frequency_relevant.index)].set_index(
-        ["user.id", "domain"]
-    )
-
-    url_to_id = url_frequency_relevant["token_id"].to_dict()
-
-    dtm = dok_matrix(
-        (max(elem_to_id.values()) + 1, max(url_to_id.values()) + 1), dtype=np.int
-    )
-
-    for row in urls_relevant.itertuples():
-        if not row.Index[0] in elem_to_id:
-            continue
-        row_id = elem_to_id[row.Index[0]]
-        column_id = url_to_id[row.Index[1]]
-        dtm[row_id, column_id] = getattr(row, "frequency")
-
-    dtm = dtm.tocsr()
-    save_npz(url_matrix_target, dtm)
-    logging.info(f"user.domains matrix ({repr(dtm)}) -> {url_matrix_target}")
-
-
-def group_profile_domains(
-    users_dd,
-    elem_to_id,
-    destination_path,
-    min_freq=10,
-    min_freq_tld=50,
-    overwrite=False,
-):
-    profile_domains_target = destination_path / "user.profile_domains.relevant.json.gz"
-    user_main_domain_matrix_target = (
-        destination_path / "user.profile_domains.matrix.npz"
-    )
-    profile_tlds_target = destination_path / "user.profile_tlds.relevant.json.gz"
-    user_tld_matrix_target = destination_path / "user.profile_tlds.matrix.npz"
-
-    if not overwrite and (
-        user_main_domain_matrix_target.exists() and user_tld_matrix_target.exists()
-    ):
-        logging.info(f"user.profile_domains exist! skipping.")
-        return
-
-    profile_urls = (
-        users_dd[["user.id", "user.url"]]
-        .compute()
-        .dropna()
-        .pipe(lambda x: x[x["user.url"].str.len() > 0].copy())
-    )
-
-    profile_urls["user.profile_domain"] = profile_urls["user.url"].map(get_domain)
-    profile_urls["user.main_domain"] = (
-        profile_urls["user.profile_domain"].str.split(".").str.slice(-2).str.join(".")
-    )
-    profile_urls["user.tld"] = (
-        profile_urls["user.main_domain"].str.split(".").str.slice(-1).str.join("")
-    )
-
-    profile_domains = (
-        profile_urls.groupby("user.main_domain").size().rename("frequency")
-    )
-    profile_domains = (
-        profile_domains[profile_domains >= min_freq]
-        .sort_values(ascending=False)
-        .to_frame()
-        .assign(token_id=lambda x: range(len(x)))
-    )
-
-    profile_domains.reset_index().to_json(
-        profile_domains_target, compression="gzip", orient="records", lines=True
-    )
-    logging.info(f"user.profile_domains -> {profile_domains_target}")
-
-    domain_to_id = dict(zip(profile_domains.index, range(len(profile_domains))))
-
-    user_main_domain_matrix = dok_matrix(
-        (max(elem_to_id.values()) + 1, max(domain_to_id.values()) + 1), dtype=np.int
-    )
-
-    for row in profile_urls.set_index(["user.id", "user.main_domain"]).itertuples():
-        try:
-            row_id = elem_to_id[row.Index[0]]
-            column_id = domain_to_id[row.Index[1]]
-        except KeyError:
-            continue
-        user_main_domain_matrix[row_id, column_id] = 1
-
-    user_main_domain_matrix = user_main_domain_matrix.tocsr()
-
-    save_npz(user_main_domain_matrix_target, user_main_domain_matrix)
-    logging.info(
-        f"user.main_domain matrix ({repr(user_main_domain_matrix)}) -> {user_main_domain_matrix_target}"
-    )
-
-    profile_tlds = profile_urls.groupby("user.tld").size().rename("frequency")
-    profile_tlds = (
-        profile_tlds[profile_tlds >= min_freq_tld]
-        .sort_values(ascending=False)
-        .to_frame()
-        .assign(token_id=lambda x: range(len(x)))
-    )
-
-    profile_tlds.reset_index().to_json(
-        profile_tlds_target, compression="gzip", orient="records", lines=True
-    )
-    logging.info(f"user.profile_tlds -> {profile_tlds_target}")
-
-    tld_to_id = dict(zip(profile_tlds.index, range(len(profile_tlds))))
-
-    user_tld_matrix = dok_matrix(
-        (max(elem_to_id.values()) + 1, max(tld_to_id.values()) + 1), dtype=np.int64
-    )
-
-    for row in profile_urls.set_index(["user.id", "user.tld"]).itertuples():
-        try:
-            row_id = elem_to_id[row.Index[0]]
-            column_id = tld_to_id[row.Index[1]]
-        except KeyError:
-            continue
-        user_tld_matrix[row_id, column_id] = 1
-
-    user_tld_matrix = user_tld_matrix.tocsr()
-
-    save_npz(user_tld_matrix_target, user_tld_matrix)
-    logging.info(
-        f"user.tld_domain matrix ({repr(user_tld_matrix)}) -> {user_tld_matrix_target}"
-    )
-
-
-if __name__ == "__main__":
-    log_fmt = "%(asctime)s - %(name)s - %(levelname)s - %(message)s"
-    logging.basicConfig(level=logging.INFO, format=log_fmt)
-
-    # not used in this stub but often useful for finding various files
-    project_dir = Path(__file__).resolve().parents[2]
-
-    # find .env automagically by walking up directories until it's found, then
-    # load up the .env entries as environment variables
-    load_dotenv(find_dotenv())
-
-    main()
->>>>>>> 6b8d3fce
+# -*- coding: utf-8 -*-
+import copy
+import logging
+import os
+from glob import glob
+from multiprocessing.pool import ThreadPool
+from pathlib import Path
+
+import matplotlib; matplotlib.use('agg');
+import click
+import dask
+import dask.dataframe as dd
+import graph_tool
+import graph_tool.topology
+import numpy as np
+import pandas as pd
+import toml
+from aves.models.network import Network
+from dotenv import find_dotenv, load_dotenv
+from scipy.sparse import dok_matrix, save_npz
+
+from tsundoku.features.helpers import filter_vocabulary
+from tsundoku.features.dtm import build_vocabulary, tokens_to_document_term_matrix
+from tsundoku.features.urls import get_domain
+from tsundoku.helpers import read_toml
+
+
+@click.command()
+@click.option("--experiment", type=str, default="full")
+@click.option("--overwrite", type=bool, default=False)
+def main(experiment, overwrite):
+    """Runs data processing scripts to turn raw data from (../raw) into
+    cleaned data ready to be analyzed (saved in ../processed).
+    """
+
+    experiment_name = experiment
+    logger = logging.getLogger(__name__)
+    logger.info("making final data set from raw data")
+
+    config = read_toml(Path(os.environ["TSUNDOKU_PROJECT_PATH"]) / "config.toml")[
+        "project"
+    ]
+    logger.info(str(config))
+    dask.config.set(pool=ThreadPool(int(config.get("n_jobs", 2))))
+
+    source_path = Path(config["path"]["data"]) / "raw" / "json"
+    experiment_file = Path(config["path"]["config"]) / "experiments.toml"
+
+    if not source_path.exists():
+        raise FileNotFoundError(source_path)
+
+    if not experiment_file.exists():
+        raise FileNotFoundError(experiment_file)
+
+    with open(experiment_file) as f:
+        experiment_config = toml.load(f)
+        logging.info(f"{experiment_config}")
+
+    experimental_settings = experiment_config["experiments"][experiment_name]
+    logging.info(f"Experimental settings: {experimental_settings}")
+
+    source_folders = sorted(
+        glob(str(source_path / experimental_settings.get("folder_pattern", "*")))
+    )
+    logging.info(
+        f"{len(source_folders)} folders with data. {source_folders[0]} up to {source_folders[-1]}"
+    )
+
+    key_folders = map(os.path.basename, source_folders)
+
+    if experimental_settings.get("folder_start", None) is not None:
+        key_folders = filter(
+            lambda x: x >= experimental_settings.get("folder_start"), key_folders
+        )
+
+    if experimental_settings.get("folder_end", None) is not None:
+        key_folders = filter(
+            lambda x: x <= experimental_settings.get("folder_end"), key_folders
+        )
+
+    key_folders = list(key_folders)
+
+    if not key_folders:
+        logging.info('There are no folders with experiment data. Check folder_start and folder_end settings.')
+        return -1
+
+    logging.info(f"Key Folders: {key_folders}")
+
+    # let's go
+
+    data_base = Path(config["path"]["data"]) / "interim"
+    processed_path = (
+        Path(config["path"]["data"]) / "processed" / experimental_settings.get("key")
+    )
+
+    if not processed_path.exists():
+        processed_path.mkdir(parents=True)
+        logging.info(f"{processed_path} created")
+    else:
+        logging.info(f"{processed_path} exists")
+
+    data_paths = [data_base / key for key in key_folders]
+
+    elem_type = "user"
+    key_column = "user.id"
+
+    # let's rock
+
+    # the full user network
+    # user interactions
+    for int_name, int_column in (
+        ("reply", "in_reply_to_user_id"),
+        ("quote", "quote.user.id"),
+        ("retweet", "rt.user.id"),
+    ):
+        try:
+            interaction_dd = dd_from_paths(
+                [d / f"{int_name}_edgelist.json.gz" for d in data_paths])
+        except:
+            df = pd.DataFrame(columns=["user.id", int_column,"frequency"])
+            interaction_dd = dd.from_pandas(df, npartitions = 0)
+        
+        group_user_interactions(
+            interaction_dd,
+            key_column,
+            int_column,
+            int_name,
+            processed_path,
+            overwrite=overwrite,
+        )
+
+    # users
+    count_user_tweets(data_paths, processed_path, overwrite=overwrite)
+    group_users(
+        data_paths,
+        processed_path,
+        discussion_only=bool(experimental_settings.get("discussion_only", False)),
+        directed=bool(experimental_settings.get("discussion_directed", False)),
+        overwrite=overwrite,
+    )
+
+    # matrices
+    stopwords_file = Path(config["path"]["config"]) / "stopwords.txt"
+
+    if not stopwords_file.exists():
+        stopwords_file = None
+
+    min_freq = experiment_config["thresholds"].get("name_tokens", 50)
+    # we read this again to catch changes in biographies and so on
+    users_dd = dd_from_paths([d / "unique_users.json.gz" for d in data_paths])
+    # this file exists from group_users
+    elem_to_id = (
+        pd.read_json(processed_path / "user.elem_ids.json.gz", lines=True)
+        .set_index("user.id")["row_id"]
+        .to_dict()
+    )
+    build_vocabulary_and_matrix(
+        users_dd,
+        processed_path,
+        elem_type,
+        key_column,
+        "user.name_tokens",
+        elem_to_id,
+        min_freq=min_freq,
+        stopwords_file=stopwords_file,
+        overwrite=overwrite,
+    )
+
+    min_freq = experiment_config["thresholds"].get("description_tokens", 50)
+    build_vocabulary_and_matrix(
+        users_dd,
+        processed_path,
+        elem_type,
+        key_column,
+        "user.description_tokens",
+        elem_to_id,
+        min_freq=min_freq,
+        stopwords_file=stopwords_file,
+        overwrite=overwrite,
+    )
+
+    # user-tweet matrix
+    terms_dd = dd_from_paths([d / "tweet_vocabulary.json.gz" for d in data_paths])
+    min_freq = experiment_config["thresholds"].get("tweet_tokens", 50)
+    build_user_tweets_term_matrix(
+        terms_dd,
+        processed_path,
+        elem_to_id,
+        min_freq=min_freq,
+        stopwords_file=stopwords_file,
+        overwrite=overwrite,
+    )
+
+    # user networks
+    for int_name, int_column in (
+        ("reply", "in_reply_to_user_id"),
+        ("quote", "quote.user.id"),
+        ("retweet", "rt.user.id"),
+    ):
+        # interaction_dd = dd_from_paths([d / f'{int_name}_edgelist.json.gz' for d in data_paths])
+        # group_user_interactions(interaction_dd, key_column, int_column, int_name, processed_path)
+        build_network(
+            int_name, int_column, elem_to_id, processed_path, overwrite=overwrite
+        )
+
+    # user tweet urls
+    urls_dd = dd_from_paths([d / "user_urls.json.gz" for d in data_paths])
+    min_freq = experiment_config["thresholds"].get("tweet_domains", 50)
+    group_user_urls(
+        urls_dd, elem_to_id, processed_path, min_freq=50, overwrite=overwrite
+    )
+
+    # user profile domains
+    min_freq = experiment_config["thresholds"].get("profile_domains", 10)
+    min_freq_tld = experiment_config["thresholds"].get("profile_tlds", 50)
+    group_profile_domains(
+        users_dd,
+        elem_to_id,
+        processed_path,
+        min_freq=min_freq,
+        min_freq_tld=min_freq_tld,
+        overwrite=overwrite,
+    )
+
+
+def dd_from_paths(paths, min_size=100):
+    valid_paths = list(
+        filter(lambda x: os.path.exists(x) and os.stat(x).st_size >= min_size, paths)
+    )
+    return dd.read_json(valid_paths)
+
+
+def count_user_tweets(data_paths, destination_path, overwrite=False):
+    count_target = destination_path / "user.total_tweets.json.gz"
+
+    if not overwrite and count_target.exists():
+        logging.info("total tweet counts were computed! skipping.")
+        return
+
+    tweet_dd = (
+        dd_from_paths([d / "tweets_per_user.json.gz" for d in data_paths])
+        .groupby("user.id")["0"]
+        .sum()
+        .compute()
+        .rename("user.dataset_tweets")
+        .sort_values()
+    )
+
+    print(tweet_dd.describe())
+
+    tweet_dd.reset_index().to_json(
+        count_target, compression="gzip", orient="records", lines=True
+    )
+    logging.info(f"user tweet counts -> {count_target}")
+
+
+def group_users(
+    data_paths, processed_path, discussion_only=True, directed=False, overwrite=False
+):
+    target_file = processed_path / "user.unique.json.gz"
+    elem_ids_target = processed_path / "user.elem_ids.json.gz"
+
+    if not overwrite and (target_file.exists() and elem_ids_target.exists()):
+        logging.info("users were already grouped! skipping.")
+        return
+
+    users = (
+        dd_from_paths([d / "unique_users.json.gz" for d in data_paths])
+        .compute()
+        .drop_duplicates(subset="user.id", keep="last")
+    )
+
+    if discussion_only:
+        logging.info(f"total #users before filtering by discussion: {len(users)}")
+        nodes_in_largest = find_nodes_in_discussion(processed_path, directed=directed)
+        users = users[users["user.id"].isin(nodes_in_largest)]
+
+    logging.info(f"total #users: {len(users)}")
+
+    tweet_count = pd.read_json(
+        processed_path / "user.total_tweets.json.gz", lines=True
+    ).set_index("user.id")
+
+    users = users.join(tweet_count, on="user.id", how="inner").sort_values(
+        "user.dataset_tweets", ascending=False
+    )
+    logging.info(f"total #users after joining with tweet count: {len(users)}")
+
+    users.to_json(target_file, compression="gzip", orient="records", lines=True)
+    logging.info(f"#{len(users)} users -> {target_file}")
+
+    (
+        users[["user.id"]]
+        .assign(row_id=lambda x: range(len(x)))
+        .to_json(elem_ids_target, compression="gzip", orient="records", lines=True)
+    )
+
+    logging.info(f"user row ids -> {elem_ids_target}")
+
+
+def build_vocabulary_and_matrix(
+    dask_df,
+    destination_path,
+    elem_type,
+    key_column,
+    token_column,
+    elem_to_id,
+    to_lower=True,
+    min_freq=50,
+    remove_punctuation=True,
+    stopwords_file=None,
+    overwrite=False,
+):
+    vocabulary_target = destination_path / "{}.{}.all.json.gz".format(
+        elem_type, token_column.replace(elem_type + ".", "")
+    )
+    relevant_vocabulary_target = destination_path / "{}.{}.relevant.json.gz".format(
+        elem_type, token_column.replace(elem_type + ".", "")
+    )
+    token_matrix_target = destination_path / "{}.{}.matrix.npz".format(
+        elem_type, token_column.replace(elem_type + ".", "")
+    )
+    relevant_vocabulary = None
+
+    if not overwrite and (
+        vocabulary_target.exists() and relevant_vocabulary_target.exists()
+    ):
+        logging.info("vocabulary was computed! skipping.")
+        # relevant_vocabulary = pd.read_json(relevant_vocabulary_target, lines=True)
+    else:
+        vocabulary = build_vocabulary(dask_df, token_column, to_lower=to_lower)
+        vocabulary.reset_index().to_json(
+            vocabulary_target, compression="gzip", orient="records", lines=True
+        )
+        logging.info(f"{elem_type}.{token_column} vocabulary -> {vocabulary_target}")
+
+        relevant_vocabulary = filter_vocabulary(
+            vocabulary,
+            min_freq=min_freq,
+            stopwords_file=stopwords_file,
+            remove_punctuation=remove_punctuation,
+        )
+
+        logging.info(
+            f"{elem_type}.{token_column} relevant vocabulary -> {relevant_vocabulary_target}"
+        )
+        relevant_vocabulary.reset_index().to_json(
+            relevant_vocabulary_target, compression="gzip", orient="records", lines=True
+        )
+
+    if not overwrite and token_matrix_target.exists():
+        logging.info(f"{elem_type}.{token_column} matrix exists! skipping.")
+    else:
+        if relevant_vocabulary is None:
+            relevant_vocabulary = pd.read_json(
+                relevant_vocabulary_target, lines=True
+            ).set_index("token")
+        token_to_id = relevant_vocabulary["token_id"].to_dict()
+        token_matrices = dask_df.map_partitions(
+            lambda df: tokens_to_document_term_matrix(
+                df, key_column, token_column, token_to_id, id_to_row=elem_to_id
+            ),
+            meta=(
+                "matrix",
+                np.dtype("O"),
+            ),
+        )
+        token_matrix = token_matrices.compute().sum()
+        save_npz(token_matrix_target, token_matrix)
+        logging.info(f"{elem_type}.{token_column} matrix -> {token_matrix_target}")
+
+
+def build_user_tweets_term_matrix(
+    term_frequencies,
+    destination_path,
+    elem_to_id,
+    min_freq=50,
+    stopwords_file=None,
+    overwrite=False,
+):
+    full_vocabulary_target = destination_path / "user.tweet_vocabulary.all.json.gz"
+    relevant_full_vocabulary_target = (
+        destination_path / "user.tweet_vocabulary.relevant.json.gz"
+    )
+    tweet_matrix_target = destination_path / "user.tweets.matrix.npz"
+
+    relevant_full_vocabulary = None
+
+    if not overwrite and (
+        full_vocabulary_target.exists() and relevant_full_vocabulary_target.exists()
+    ):
+        logging.info("vocabulary was computed! skipping.")
+    else:
+        full_vocabulary = term_frequencies.groupby("token")["frequency"].sum().compute()
+        full_vocabulary.reset_index().to_json(
+            full_vocabulary_target, compression="gzip", orient="records", lines=True
+        )
+        logging.info(f"user.tweet_tokens vocabulary -> {full_vocabulary_target}")
+
+        relevant_full_vocabulary = filter_vocabulary(
+            full_vocabulary.reset_index(),
+            min_freq=min_freq,
+            stopwords_file=stopwords_file,
+            remove_punctuation=True,
+        )
+        relevant_full_vocabulary.reset_index().to_json(
+            relevant_full_vocabulary_target,
+            compression="gzip",
+            orient="records",
+            lines=True,
+        )
+        logging.info(
+            f"user.tweet_tokens relevant vocabulary -> {relevant_full_vocabulary_target}"
+        )
+
+    if not overwrite and tweet_matrix_target.exists():
+        logging.info(f"user.tweet_tokens matrix exists! skipping.")
+    else:
+        if relevant_full_vocabulary is None:
+            relevant_full_vocabulary = pd.read_json(
+                relevant_full_vocabulary_target, lines=True
+            ).set_index("token")
+
+        # print(elem_to_id)
+        user_tweet_frequency = (
+            term_frequencies.pipe(
+                lambda x: x[
+                    (x["user.id"].isin(elem_to_id.keys()))
+                    & (x["token"].isin(relevant_full_vocabulary.index))
+                ]
+            )
+            .groupby(["user.id", "token"])
+            .sum()
+            .compute()
+        )
+
+        logging.info(f"user_tweet_frequency: {user_tweet_frequency.shape}")
+
+        tweet_token_to_id = relevant_full_vocabulary["token_id"].to_dict()
+        # print(tweet_token_to_id)
+
+        dtm = dok_matrix(
+            (max(elem_to_id.values()) + 1, max(tweet_token_to_id.values()) + 1),
+            dtype=int,
+        )
+
+        for row in user_tweet_frequency.itertuples():
+            if not row.Index[0] in elem_to_id:
+                continue
+            row_id = elem_to_id[row.Index[0]]
+            column_id = tweet_token_to_id[row.Index[1]]
+            dtm[row_id, column_id] = getattr(row, "frequency")
+
+        dtm = dtm.tocsr()
+        logging.info(f"user.tweet_tokens matrix: {repr(dtm)}")
+
+        save_npz(tweet_matrix_target, dtm)
+        logging.info(f"user.tweet_tokens matrix -> {tweet_matrix_target}")
+
+
+def find_nodes_in_discussion(processed_path, directed=False, overwrite=False):
+    layers = pd.DataFrame(columns=["source.id", "target.id"])
+
+    for layer_name, layer_column in (
+        ("retweet", "rt.user.id"),
+        ("quote", "quote.user.id"),
+        ("reply", "in_reply_to_user_id"),
+    ):
+    
+        layer = pd.read_json(
+            processed_path / f"user.{layer_name}_edges.all.json.gz", lines=True
+        )
+        if (layer.empty): layer = pd.DataFrame(columns=["user.id", layer_column,"frequency"])
+        layer.columns = ["source.id", "target.id", layer_name]
+        layers = layers.merge(layer, how="outer").fillna(0)
+        logging.info(f"full network layer {layer_name}: {layers.shape}")
+
+    for layer_name in ["retweet", "reply", "quote"]:
+        layers[layer_name] = layers[layer_name].astype(int)
+
+    layers["weight"] = layers[["retweet", "reply", "quote"]].sum(axis=1)
+
+    network = Network.from_edgelist(
+        layers,
+        source="source.id",
+        target="target.id",
+        weight="weight",
+        directed=True,
+    ).largest_connected_component(directed=directed)
+
+    nodes_in_largest = list(network.graph.vertex_properties["elem_id"])
+
+    return nodes_in_largest
+
+
+def build_network(
+    name,
+    target_column,
+    elem_to_id,
+    destination_path,
+    source_column="user.id",
+    overwrite=False,
+):
+    edges_path = destination_path / f"user.{name}_edges.all.json.gz"
+    id_to_node_path = destination_path / f"network.{name}.target_ids.json.gz"
+    adjacency_matrix_path = destination_path / f"network.{name}.matrix.npz"
+
+    if not overwrite and (id_to_node_path.exists() and adjacency_matrix_path.exists()):
+        logging.info(f"{name} adjacency matrix exists! skipping.")
+        return
+
+    edges = pd.read_json(edges_path, lines=True).pipe(
+        lambda x: x[x[source_column].isin(elem_to_id.keys())]
+    )
+
+    unique_user_ids = set(edges[source_column].unique()) | set(
+        edges[target_column].unique()
+    )
+    id_to_node = copy.deepcopy(elem_to_id)
+
+    non_dataset_users = list(filter(lambda x: not x in id_to_node, unique_user_ids))
+
+    id_to_node.update(
+        dict(
+            zip(
+                non_dataset_users,
+                range(len(id_to_node), len(id_to_node) + len(non_dataset_users)),
+            )
+        )
+    )
+
+    (
+        pd.Series(id_to_node)
+        .rename("node_id")
+        .reset_index()
+        .to_json(id_to_node_path, orient="records", lines=True)
+    )
+
+    edges["source"] = edges[source_column].map(id_to_node)
+    edges["target"] = edges[target_column].map(id_to_node)
+
+    # users that are not in the network: an empty row. we need it, but we don't need empty columns
+    sparse_adjacency_matrix = dok_matrix(
+        (len(elem_to_id), len(id_to_node)), dtype=int
+    )
+
+    for row in edges.itertuples():
+        sparse_adjacency_matrix[
+            getattr(row, "source"), getattr(row, "target")
+        ] = getattr(row, "frequency")
+
+    sparse_adjacency_matrix = sparse_adjacency_matrix.tocsr()
+    save_npz(adjacency_matrix_path, sparse_adjacency_matrix)
+    logging.info(
+        f"{name} adjacency matrix ({repr(sparse_adjacency_matrix)}) -> {adjacency_matrix_path}"
+    )
+
+
+def group_user_interactions(
+    interaction_dd,
+    source_column,
+    target_column,
+    interaction_name,
+    destination_path,
+    overwrite=False,
+):
+    interactions_target = (
+        destination_path / f"user.{interaction_name}_edges.all.json.gz"
+    )
+
+    if not overwrite and interactions_target.exists():
+        logging.info(f"user.{interaction_name} exists! skipping.")
+    else:
+        interactions = (
+            interaction_dd.groupby([source_column, target_column]).sum().compute()
+        )
+
+        interactions.reset_index().to_json(
+            interactions_target, orient="records", lines=True, compression="gzip"
+        )
+        logging.info(
+            f"user.{interaction_name} (#{len(interactions)}) -> {interactions_target}"
+        )
+
+
+def group_user_urls(
+    urls_dd, elem_to_id, destination_path, min_freq=50, overwrite=False
+):
+    url_frequency_target = destination_path / "user.domains.all.json.gz"
+    url_frequency_relevant_target = destination_path / "user.domains.relevant.json.gz"
+    url_matrix_target = destination_path / "user.domains.matrix.npz"
+    url_frequency_target = destination_path / "user.domains.all.json.gz"
+    url_matrix_target = destination_path / "user.domains.matrix.npz"
+
+    if not overwrite and url_matrix_target.exists():
+        logging.info(f"user.domains matrix exists! skipping.")
+        return
+
+    urls = urls_dd.groupby(["user.id", "domain"]).sum().compute().reset_index()
+
+    url_frequency = (
+        urls.groupby("domain")["frequency"].sum().sort_values(ascending=False)
+    )
+    url_frequency.reset_index().to_json(
+        url_frequency_target, compression="gzip", orient="records", lines=True
+    )
+
+    url_frequency_relevant = (
+        url_frequency[url_frequency >= min_freq]
+        .to_frame()
+        .assign(token_id=lambda x: range(len(x)))
+    )
+    url_frequency_relevant.reset_index().to_json(
+        url_frequency_relevant_target, compression="gzip", orient="records", lines=True
+    )
+    logging.info(
+        f"user.domains relevant vocabulary ({len(url_frequency_relevant)}) -> {url_frequency_relevant_target}"
+    )
+
+    urls_relevant = urls[urls["domain"].isin(url_frequency_relevant.index)].set_index(
+        ["user.id", "domain"]
+    )
+
+    url_to_id = url_frequency_relevant["token_id"].to_dict()
+
+    dtm = dok_matrix(
+        (max(elem_to_id.values()) + 1, max(url_to_id.values()) + 1), dtype=int
+    )
+
+    for row in urls_relevant.itertuples():
+        if not row.Index[0] in elem_to_id:
+            continue
+        row_id = elem_to_id[row.Index[0]]
+        column_id = url_to_id[row.Index[1]]
+        dtm[row_id, column_id] = getattr(row, "frequency")
+
+    dtm = dtm.tocsr()
+    save_npz(url_matrix_target, dtm)
+    logging.info(f"user.domains matrix ({repr(dtm)}) -> {url_matrix_target}")
+
+
+def group_profile_domains(
+    users_dd,
+    elem_to_id,
+    destination_path,
+    min_freq=10,
+    min_freq_tld=50,
+    overwrite=False,
+):
+    profile_domains_target = destination_path / "user.profile_domains.relevant.json.gz"
+    user_main_domain_matrix_target = (
+        destination_path / "user.profile_domains.matrix.npz"
+    )
+    profile_tlds_target = destination_path / "user.profile_tlds.relevant.json.gz"
+    user_tld_matrix_target = destination_path / "user.profile_tlds.matrix.npz"
+
+    if not overwrite and (
+        user_main_domain_matrix_target.exists() and user_tld_matrix_target.exists()
+    ):
+        logging.info(f"user.profile_domains exist! skipping.")
+        return
+
+    profile_urls = (
+        users_dd[["user.id", "user.url"]]
+        .compute()
+        .dropna()
+        .pipe(lambda x: x[x["user.url"].str.len() > 0].copy())
+    )
+    
+    profile_urls["user.profile_domain"] = profile_urls["user.url"].map(get_domain)
+    profile_urls["user.main_domain"] = (
+        profile_urls["user.profile_domain"].str.split(".").str.slice(-2).str.join(".")
+    )
+    profile_urls["user.tld"] = (
+        profile_urls["user.main_domain"].str.split(".").str.slice(-1).str.join("")
+    )
+
+    profile_domains = (
+        profile_urls.groupby("user.main_domain").size().rename("frequency")
+    )
+
+    
+    logging.info(f"profile_domains 5: {str(profile_domains)}")
+    min_freq = 2
+    profile_domains = (
+        profile_domains[profile_domains >= min_freq]
+        .sort_values(ascending=False)
+        .to_frame()
+        .assign(token_id=lambda x: range(len(x)))
+    )
+    
+    logging.info(f"profile_domains 6: {str(profile_domains)}")
+
+
+    profile_domains.reset_index().to_json(
+        profile_domains_target, compression="gzip", orient="records", lines=True
+    )
+    logging.info(f"user.profile_domains -> {profile_domains_target}")
+
+    domain_to_id = dict(zip(profile_domains.index, range(len(profile_domains))))
+
+
+    logging.info(f"user_main_domain_matrix CALL: {str(elem_to_id.values())} - {str(domain_to_id.values())}")
+    user_main_domain_matrix = dok_matrix(
+        (max(elem_to_id.values()) + 1, max(domain_to_id.values()) + 1), dtype=int
+    )
+
+    for row in profile_urls.set_index(["user.id", "user.main_domain"]).itertuples():
+        try:
+            row_id = elem_to_id[row.Index[0]]
+            column_id = domain_to_id[row.Index[1]]
+        except KeyError:
+            continue
+        user_main_domain_matrix[row_id, column_id] = 1
+
+    user_main_domain_matrix = user_main_domain_matrix.tocsr()
+
+    save_npz(user_main_domain_matrix_target, user_main_domain_matrix)
+    logging.info(
+        f"user.main_domain matrix ({repr(user_main_domain_matrix)}) -> {user_main_domain_matrix_target}"
+    )
+
+    profile_tlds = profile_urls.groupby("user.tld").size().rename("frequency")
+    profile_tlds = (
+        profile_tlds[profile_tlds >= min_freq_tld]
+        .sort_values(ascending=False)
+        .to_frame()
+        .assign(token_id=lambda x: range(len(x)))
+    )
+
+    profile_tlds.reset_index().to_json(
+        profile_tlds_target, compression="gzip", orient="records", lines=True
+    )
+    logging.info(f"user.profile_tlds -> {profile_tlds_target}")
+
+    tld_to_id = dict(zip(profile_tlds.index, range(len(profile_tlds))))
+
+    user_tld_matrix = dok_matrix(
+        (max(elem_to_id.values()) + 1, max(tld_to_id.values()) + 1), dtype=int
+    )
+
+    for row in profile_urls.set_index(["user.id", "user.tld"]).itertuples():
+        try:
+            row_id = elem_to_id[row.Index[0]]
+            column_id = tld_to_id[row.Index[1]]
+        except KeyError:
+            continue
+        user_tld_matrix[row_id, column_id] = 1
+
+    user_tld_matrix = user_tld_matrix.tocsr()
+
+    save_npz(user_tld_matrix_target, user_tld_matrix)
+    logging.info(
+        f"user.tld_domain matrix ({repr(user_tld_matrix)}) -> {user_tld_matrix_target}"
+    )
+
+
+if __name__ == "__main__":
+    log_fmt = "%(asctime)s - %(name)s - %(levelname)s - %(message)s"
+    logging.basicConfig(level=logging.INFO, format=log_fmt)
+
+    # not used in this stub but often useful for finding various files
+    project_dir = Path(__file__).resolve().parents[2]
+
+    # find .env automagically by walking up directories until it's found, then
+    # load up the .env entries as environment variables
+    load_dotenv(find_dotenv())
+
+    main()